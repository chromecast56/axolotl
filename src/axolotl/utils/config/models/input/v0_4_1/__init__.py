"""
Module for pydantic models for configuration
"""

# pylint: disable=too-many-lines

import logging
import os
from enum import Enum
<<<<<<< HEAD
from typing import Annotated, Any, Dict, List, Literal, Optional, Tuple, Union
=======
from importlib.metadata import version
from typing import Any, Dict, List, Literal, Optional, Tuple, Union
>>>>>>> 87455e7f

from pydantic import (
    BaseModel,
    Field,
    StringConstraints,
    conlist,
    field_validator,
    model_validator,
)
from transformers import SchedulerType
from transformers.training_args import OptimizerNames

from axolotl.utils.config.models.internals import GPUCapabilities

LOG = logging.getLogger("axolotl.utils.config.models.input")

SUPPORTED_METRICS = {"sacrebleu", "comet", "ter", "chrf", "perplexity"}


class DeprecatedParameters(BaseModel):
    """configurations that are deprecated"""

    max_packed_sequence_len: Optional[int] = None
    rope_scaling: Optional[Any] = None
    noisy_embedding_alpha: Optional[float] = None
    dpo_beta: Optional[float] = None

    @field_validator("max_packed_sequence_len")
    @classmethod
    def validate_max_packed_sequence_len(cls, max_packed_sequence_len):
        if max_packed_sequence_len:
            raise DeprecationWarning("`max_packed_sequence_len` is no longer supported")
        return max_packed_sequence_len

    @field_validator("rope_scaling")
    @classmethod
    def validate_rope_scaling(cls, rope_scaling):
        if rope_scaling:
            raise DeprecationWarning(
                "`rope_scaling` is no longer supported, it should now be be a key under `model_config`"
            )
        return rope_scaling

    @field_validator("noisy_embedding_alpha")
    @classmethod
    def validate_noisy_embedding_alpha(cls, noisy_embedding_alpha):
        if noisy_embedding_alpha:
            LOG.warning("noisy_embedding_alpha is deprecated, use neftune_noise_alpha")
        return noisy_embedding_alpha

    @field_validator("dpo_beta")
    @classmethod
    def validate_dpo_beta(cls, dpo_beta):
        if dpo_beta is not None:
            LOG.warning("dpo_beta is deprecated, use rl_beta instead")
        return dpo_beta


class RemappedParameters(BaseModel):
    """parameters that have been remapped to other names"""

    overrides_of_model_config: Optional[Dict[str, Any]] = Field(
        default=None, alias="model_config"
    )
    type_of_model: Optional[str] = Field(default=None, alias="model_type")
    revision_of_model: Optional[str] = Field(default=None, alias="model_revision")


class PretrainingDataset(BaseModel):
    """pretraining dataset configuration subset"""

    name: Optional[str] = None
    path: Optional[str] = None
    split: Optional[str] = "train"
    text_column: Optional[str] = "text"
    type: Optional[str] = "pretrain"
    trust_remote_code: Optional[bool] = False


class UserDefinedPrompterType(BaseModel):
    """structure for user defined prompt types"""

    system_prompt: Optional[str] = None
    system_format: Optional[str] = None
    field_system: Optional[str] = None
    field_instruction: Optional[str] = None
    field_input: Optional[str] = None
    field_output: Optional[str] = None

    format: Optional[str] = None
    no_input_format: Optional[str] = None
    field: Optional[str] = None


class SFTDataset(BaseModel):
    """SFT configuration subset"""

    path: Optional[str] = None
    split: Optional[str] = None
    type: Optional[Union[str, UserDefinedPrompterType]] = None
    shards: Optional[int] = None
    conversation: Optional[str] = None
    chat_template: Optional[str] = None
    data_files: Optional[Union[str, List[str]]] = None
    name: Optional[str] = None
    ds_type: Optional[str] = None
    train_on_split: Optional[str] = None

    field: Optional[str] = None
    field_human: Optional[str] = None
    field_model: Optional[str] = None
    field_messages: Optional[str] = None
    message_field_role: Optional[str] = None
    message_field_content: Optional[str] = None

    roles: Optional[Dict[str, List[str]]] = None
    drop_system_message: Optional[bool] = None

    trust_remote_code: Optional[bool] = False


class UserDefinedDPOType(BaseModel):
    """User defined typing for DPO"""

    field_system: Optional[str] = None
    field_prompt: Optional[str] = None
    field_chosen: Optional[str] = None
    field_rejected: Optional[str] = None
    prompt_format: Optional[str] = None
    chosen_format: Optional[str] = None
    rejected_format: Optional[str] = None


class DPODataset(BaseModel):
    """DPO configuration subset"""

    path: Optional[str] = None
    split: Optional[str] = None
    type: Optional[Union[UserDefinedDPOType, str]] = None
    data_files: Optional[List[str]] = None


class UserDefinedKTOType(BaseModel):
    """User defined typing for KTO"""

    field_system: Optional[str] = None
    field_prompt: Optional[str] = None
    field_completion: Optional[str] = None
    field_label: Optional[bool] = None
    prompt_format: Optional[str] = None
    completion_format: Optional[str] = None


class KTODataset(BaseModel):
    """KTO configuration subset"""

    path: Optional[str] = None
    split: Optional[str] = None
    type: Optional[Union[UserDefinedKTOType, str]] = None
    data_files: Optional[List[str]] = None
    trust_remote_code: Optional[bool] = False


class RLType(str, Enum):
    """RL trainer type configuration subset"""

    dpo = "dpo"  # pylint: disable=invalid-name
    ipo = "ipo"  # pylint: disable=invalid-name
    orpo = "orpo"  # pylint: disable=invalid-name
    kto = "kto"  # pylint: disable=invalid-name


class ChatTemplate(str, Enum):
    """Chat templates configuration subset"""

    alpaca = "alpaca"  # pylint: disable=invalid-name
    chatml = "chatml"  # pylint: disable=invalid-name
    inst = "inst"  # pylint: disable=invalid-name
    gemma = "gemma"  # pylint: disable=invalid-name
    cohere = "cohere"  # pylint: disable=invalid-name
    llama3 = "llama3"  # pylint: disable=invalid-name
    phi_3 = "phi_3"  # pylint: disable=invalid-name
    mistral = "mistral"  # pylint: disable=invalid-name
    tokenizer_default = "tokenizer_default"  # pylint: disable=invalid-name


class LoftQConfig(BaseModel):
    """LoftQ configuration subset"""

    loftq_bits: int = Field(default=4, metadata={"help": "Quantization bits for LoftQ"})
    # loftq_iter: int = Field(default=1, metadata={"help": "Alternating iterations for LoftQ"})


class PeftConfig(BaseModel):
    """peftq configuration subset"""

    loftq_config: Optional[LoftQConfig] = None


class SpecialTokensConfig(BaseModel):
    """Special tokens configuration subset"""

    bos_token: Optional[str] = None
    eos_token: Optional[str] = None
    pad_token: Optional[str] = None
    unk_token: Optional[str] = None
    additional_special_tokens: Optional[List[str]] = None


class LoraConfig(BaseModel):
    """Peft / LoRA configuration subset"""

    load_in_8bit: Optional[bool] = Field(default=False)
    load_in_4bit: Optional[bool] = Field(default=False)

    adapter: Optional[str] = None
    lora_model_dir: Optional[str] = None
    lora_r: Optional[int] = None
    lora_alpha: Optional[int] = None
    lora_fan_in_fan_out: Optional[bool] = None
    lora_target_modules: Optional[List[str]] = None
    lora_target_linear: Optional[bool] = None
    lora_modules_to_save: Optional[List[str]] = None
    lora_dropout: Optional[float] = 0.0
    peft_layers_to_transform: Optional[List[int]] = None
    peft: Optional[PeftConfig] = None
    peft_use_dora: Optional[bool] = None
    peft_use_rslora: Optional[bool] = None
    peft_layer_replication: Optional[List[Tuple[int, int]]] = None

    lora_on_cpu: Optional[bool] = None
    gptq: Optional[bool] = None
    bnb_config_kwargs: Optional[Dict[str, Any]] = None

    loraplus_lr_ratio: Optional[float] = Field(
        default=None,
        metadata={
            "help": "loraplus learning rate ratio lr_B / lr_A. Recommended value is 2^4."
        },
    )
    loraplus_lr_embedding: Optional[float] = Field(
        default=1e-6,
        metadata={"help": "loraplus learning rate for lora embedding layers."},
    )

    merge_lora: Optional[bool] = None

    @model_validator(mode="before")
    @classmethod
    def validate_adapter(cls, data):
        if not data.get("adapter") and (
            data.get("load_in_8bit") or data.get("load_in_4bit")
        ):
            raise ValueError(
                "load_in_8bit and load_in_4bit are not supported without setting an adapter."
                "If you want to full finetune, please turn off load_in_8bit and load_in_4bit."
            )
        return data

    @model_validator(mode="after")
    def validate_qlora(self):
        if self.adapter == "qlora":
            if self.merge_lora:
                # can't merge qlora if loaded in 8bit or 4bit
                if self.load_in_8bit:
                    raise ValueError("Can't merge qlora if loaded in 8bit")

                if self.gptq:
                    raise ValueError("Can't merge qlora if gptq")

                if self.load_in_4bit:
                    raise ValueError("Can't merge qlora if loaded in 4bit")

            else:
                if self.load_in_8bit:
                    raise ValueError("Can't load qlora in 8bit")

                if self.gptq:
                    raise ValueError("Can't load qlora if gptq")

                if not self.load_in_4bit:
                    raise ValueError("Require cfg.load_in_4bit to be True for qlora")
        return self


class ReLoRAConfig(BaseModel):
    """ReLoRA configuration subset"""

    relora_steps: Optional[int] = None
    relora_warmup_steps: Optional[int] = None
    relora_anneal_steps: Optional[int] = None
    relora_prune_ratio: Optional[float] = None
    relora_cpu_offload: Optional[bool] = None


class ModelInputConfig(BaseModel):
    """model to train on configuration subset"""

    base_model: str
    base_model_config: Optional[str] = None
    cls_model_config: Optional[str] = None
    tokenizer_config: Optional[str] = None
    tokenizer_use_fast: Optional[bool] = None
    tokenizer_legacy: Optional[bool] = None
    tokenizer_type: Optional[str] = Field(
        default=None, metadata={"help": "transformers tokenizer class"}
    )
    trust_remote_code: Optional[bool] = None

    @field_validator("trust_remote_code")
    @classmethod
    def hint_trust_remote_code(cls, trust_remote_code):
        if trust_remote_code:
            LOG.warning(
                "`trust_remote_code` is set to true. Please make sure that you reviewed the remote code/model."
            )
        return trust_remote_code


class HyperparametersConfig(BaseModel):
    """training hyperparams configuration subset"""

    gradient_accumulation_steps: Optional[int] = Field(default=1)
    micro_batch_size: Optional[int] = Field(
        default=1,
        metadata={"help": "per gpu micro batch size for training"},
    )
    batch_size: Optional[int] = Field(
        default=None,
        metadata={
            "help": "Total batch size, we do not recommended setting this manually"
        },
    )
    eval_batch_size: Optional[int] = Field(
        default=None,
        metadata={
            "help": "per gpu micro batch size for evals, defaults to value of micro_batch_size"
        },
    )

    train_on_inputs: Optional[bool] = False
    group_by_length: Optional[bool] = None

    learning_rate: Union[str, float]
    weight_decay: Optional[float] = 0.0
    optimizer: Optional[
        Union[
            OptimizerNames,
            Literal[
                "lion_pytorch",
                "optimi_adamw",
                "ao_adamw_4bit",
                "ao_adamw_8bit",
                "ao_adamw_fp8",
            ],
        ]
    ] = OptimizerNames.ADAMW_HF.value
    optim_args: Optional[Union[str, Dict[str, Any]]] = Field(
        default=None, metadata={"help": "Optional arguments to supply to optimizer."}
    )
    optim_target_modules: Optional[Union[List[str], Literal["all_linear"]]] = Field(
        default=None,
        metadata={
            "help": "The target modules to optimize, i.e. the module names that you would like to train."
        },
    )
    torchdistx_path: Optional[str] = None
    lr_scheduler: Optional[SchedulerType] = "cosine"
    lr_scheduler_kwargs: Optional[Dict[str, Any]] = None
    lr_quadratic_warmup: Optional[bool] = None
    cosine_min_lr_ratio: Optional[float] = None
    cosine_constant_lr_ratio: Optional[float] = None
    lr_div_factor: Optional[float] = None

    adam_epsilon: Optional[float] = None
    adam_beta1: Optional[float] = None
    adam_beta2: Optional[float] = None
    max_grad_norm: Optional[float] = None
    num_epochs: int = Field(default=1)

    @field_validator("batch_size")
    @classmethod
    def hint_batch_size_set(cls, batch_size):
        if batch_size:
            LOG.warning(
                "%s\n%s",
                "batch_size is not recommended. Please use gradient_accumulation_steps instead.",
                "To calculate the equivalent gradient_accumulation_steps, divide batch_size / micro_batch_size / number of gpus.",
            )
        return batch_size

    @field_validator("learning_rate")
    @classmethod
    def convert_learning_rate(cls, learning_rate):
        if learning_rate and isinstance(learning_rate, str):
            learning_rate = float(learning_rate)
        return learning_rate


class ModelOutputConfig(BaseModel):
    """model save configuration subset"""

    output_dir: str = Field(default="./model-out")
    hub_model_id: Optional[str] = None
    hub_strategy: Optional[str] = None
    save_safetensors: Optional[bool] = None


class MLFlowConfig(BaseModel):
    """mlflow configuration subset"""

    use_mlflow: Optional[bool] = None
    mlflow_tracking_uri: Optional[str] = None
    mlflow_experiment_name: Optional[str] = None
    hf_mlflow_log_artifacts: Optional[bool] = None


class LISAConfig(BaseModel):
    """LISA options"""

    lisa_n_layers: Optional[int] = Field(
        default=None,
        metadata={"help": "the number of activate layers in LISA"},
    )
    lisa_step_interval: Optional[int] = Field(
        default=None,
        metadata={"help": "how often to switch layers in LISA"},
    )
    lisa_layers_attribute: Optional[str] = Field(
        default="model.layers",
        metadata={"help": "path under the model to access the layers"},
    )


class WandbConfig(BaseModel):
    """wandb configuration subset"""

    use_wandb: Optional[bool] = None
    wandb_name: Optional[str] = None
    wandb_run_id: Optional[str] = None
    wandb_mode: Optional[str] = None
    wandb_project: Optional[str] = None
    wandb_entity: Optional[str] = None
    wandb_watch: Optional[str] = None
    wandb_log_model: Optional[str] = None

    @model_validator(mode="before")
    @classmethod
    def check_wandb_run(cls, data):
        if data.get("wandb_run_id") and not data.get("wandb_name"):
            data["wandb_name"] = data.get("wandb_run_id")

            LOG.warning(
                "wandb_run_id sets the ID of the run. If you would like to set the name, please use wandb_name instead."
            )

        return data


class GradioConfig(BaseModel):
    """Gradio configuration subset"""

    gradio_title: Optional[str] = None
    gradio_share: Optional[bool] = None
    gradio_server_name: Optional[str] = None
    gradio_server_port: Optional[int] = None
    gradio_max_new_tokens: Optional[int] = None
    gradio_temperature: Optional[float] = None


# pylint: disable=too-many-public-methods,too-many-ancestors
class AxolotlInputConfig(
    ModelInputConfig,
    ModelOutputConfig,
    LoraConfig,
    ReLoRAConfig,
    HyperparametersConfig,
    WandbConfig,
    MLFlowConfig,
    LISAConfig,
    GradioConfig,
    RemappedParameters,
    DeprecatedParameters,
    BaseModel,
):
    """wrapper of all config options"""

    class Config:
        """Config for alias"""

        populate_by_name = True

    strict: Optional[bool] = Field(default=False)
    resume_from_checkpoint: Optional[str] = None
    auto_resume_from_checkpoints: Optional[bool] = None
    resize_token_embeddings_to_32x: Optional[bool] = None

    rl: Optional[RLType] = None

    datasets: Optional[conlist(Union[SFTDataset, DPODataset, KTODataset], min_length=1)] = None  # type: ignore
    test_datasets: Optional[conlist(Union[SFTDataset, DPODataset, KTODataset], min_length=1)] = None  # type: ignore
    shuffle_merged_datasets: Optional[bool] = True
    dataset_prepared_path: Optional[str] = None
    dataset_shard_num: Optional[int] = None
    dataset_shard_idx: Optional[int] = None

    pretraining_dataset: Optional[  # type: ignore
        conlist(Union[PretrainingDataset, SFTDataset], min_length=1)
    ] = Field(
        default=None, metadata={"help": {"streaming dataset to use for pretraining"}}
    )
    dataset_processes: Optional[int] = Field(default=os.cpu_count())
    dataset_keep_in_memory: Optional[bool] = None
    dataloader_pin_memory: Optional[bool] = None
    dataloader_num_workers: Optional[int] = None
    dataloader_prefetch_factor: Optional[int] = None
    dataloader_drop_last: Optional[bool] = None

    accelerator_config: Optional[Dict[str, Any]] = None

    remove_unused_columns: Optional[bool] = None

    push_dataset_to_hub: Optional[str] = None
    hf_use_auth_token: Optional[bool] = None

    device: Optional[Any] = None
    device_map: Optional[Any] = None
    world_size: Optional[int] = None
    local_rank: Optional[int] = None
    ddp: Optional[bool] = None

    seed: Optional[int] = None
    ddp_timeout: Optional[int] = None
    ddp_bucket_cap_mb: Optional[int] = None
    ddp_broadcast_buffers: Optional[bool] = None
    ddp_find_unused_parameters: Optional[bool] = None

    eval_table_size: Optional[int] = None
    eval_max_new_tokens: Optional[int] = None
    do_causal_lm_eval: Optional[bool] = None
    eval_causal_lm_metrics: Optional[List[str]] = None
    do_bench_eval: Optional[bool] = None
    bench_dataset: Optional[str] = None
    bench_split: Optional[str] = None
    metric_for_best_model: Optional[str] = None
    greater_is_better: Optional[bool] = None

    loss_watchdog_threshold: Optional[float] = None
    loss_watchdog_patience: Optional[int] = None

    bf16: Optional[Union[Literal["auto"], bool]] = "auto"
    fp16: Optional[bool] = None
    bfloat16: Optional[bool] = None  # for non-AMP cases
    float16: Optional[bool] = None  # for non-AMP cases
    tf32: Optional[bool] = None
    float32: Optional[bool] = None

    # torch_dtype: Optional[torch.dtype]

    gradient_checkpointing: Optional[Union[Literal["unsloth"], bool]] = Field(
        default=False
    )
    gradient_checkpointing_kwargs: Optional[Dict[str, Any]] = None

    unfrozen_parameters: Optional[List[str]] = None

    sequence_len: int = Field(default=512)
    min_sample_len: Optional[int] = None
    max_prompt_len: int = Field(
        default=512, metadata={"help": "maximum prompt length for RL training"}
    )
    sample_packing: Optional[bool] = None
    sample_packing_group_size: Optional[int] = 100_000
    sample_packing_bin_size: Optional[int] = 200
    eval_sample_packing: Optional[bool] = None
    pad_to_sequence_len: Optional[bool] = None
    curriculum_sampling: Optional[bool] = None

    # for PoSE context length extension
    use_pose: Optional[bool] = None
    pose_split_on_token_ids: Optional[List[int]] = None
    pose_max_context_len: Optional[int] = None
    pose_num_chunks: Optional[int] = None

    pretrain_multipack_buffer_size: Optional[int] = 10_000
    pretrain_multipack_attn: Optional[bool] = Field(
        default=True,
        metadata={
            "help": "whether to prevent cross attention for packed sequences during pretraining",
        },
    )

    xformers_attention: Optional[bool] = None
    sdp_attention: Optional[bool] = None
    s2_attention: Optional[bool] = None
    flash_attention: Optional[bool] = None
    flash_attn_cross_entropy: Optional[bool] = None
    flash_attn_rms_norm: Optional[bool] = None
    flash_attn_fuse_qkv: Optional[bool] = None
    flash_attn_fuse_mlp: Optional[bool] = None
    flash_optimum: Optional[bool] = None

    unsloth_cross_entropy_loss: Optional[bool] = None
    unsloth_lora_mlp: Optional[bool] = None
    unsloth_lora_qkv: Optional[bool] = None
    unsloth_lora_o: Optional[bool] = None
    unsloth_rms_norm: Optional[bool] = None
    unsloth_rope: Optional[bool] = None

    deepspeed: Optional[Union[str, Dict[str, Any]]] = None
    fsdp: Optional[List[str]] = None
    fsdp_config: Optional[Dict[str, Any]] = None

    val_set_size: Optional[float] = Field(default=0.0)

    special_tokens: Optional[SpecialTokensConfig] = None
    tokens: Optional[List[str]] = None

    torch_compile: Optional[bool] = None
    torch_compile_backend: Optional[str] = None
    torch_compile_mode: Optional[
        Literal["default", "reduce-overhead", "max-autotune"]
    ] = None

    max_steps: Optional[int] = None
    warmup_steps: Optional[int] = None
    warmup_ratio: Optional[float] = None
    eval_steps: Optional[Union[int, float]] = None
    evals_per_epoch: Optional[Union[int]] = None
    evaluation_strategy: Optional[str] = None
    save_steps: Optional[Union[int, float]] = None
    saves_per_epoch: Optional[int] = None
    save_strategy: Optional[str] = None
    save_total_limit: Optional[int] = None
    logging_steps: Optional[int] = None
    early_stopping_patience: Optional[int] = None
    load_best_model_at_end: Optional[bool] = False
    save_only_model: Optional[bool] = False
    use_tensorboard: Optional[bool] = None

    neftune_noise_alpha: Optional[float] = None

    orpo_alpha: Optional[float] = None
    rpo_alpha: Optional[float] = None

    kto_desirable_weight: Optional[float] = None
    kto_undesirable_weight: Optional[float] = None
    rl_beta: Optional[float] = None

    max_memory: Optional[
        Dict[Union[int, Literal["cpu", "disk"]], Union[int, str]]
    ] = None
    gpu_memory_limit: Optional[Union[int, str]] = None
    low_cpu_mem_usage: Optional[bool] = None

    chat_template: Optional[
        Union[
            ChatTemplate,
            Annotated[str, StringConstraints(pattern="^tokenizer_default_fallback_")],
        ]
    ] = None
    default_system_message: Optional[str] = None

    fix_untrained_tokens: Optional[bool] = None

    # INTERNALS - document for now, generally not set externally
    is_preprocess: Optional[bool] = None

    total_num_tokens: Optional[int] = None
    total_supervised_tokens: Optional[int] = None
    sample_packing_eff_est: Optional[float] = None
    axolotl_config_path: Optional[str] = None

    is_falcon_derived_model: Optional[bool] = Field(default=None)
    is_llama_derived_model: Optional[bool] = Field(default=None)
    is_mistral_derived_model: Optional[bool] = Field(default=None)
    is_qwen_derived_model: Optional[bool] = Field(default=None)

    @field_validator("datasets", mode="before")
    @classmethod
    def fix_sharegpt_datasets(cls, datasets):
        for idx, ds_cfg in enumerate(datasets):
            if not ds_cfg["type"]:
                continue
            if ds_cfg["type"] == "sharegpt:chat":
                LOG.warning(
                    PendingDeprecationWarning(
                        "`type: sharegpt:chat` will soon be deprecated. simply use `type: sharegpt` instead."
                    )
                )
                datasets[idx]["type"] = "sharegpt"
            if "sharegpt_simple" in ds_cfg["type"]:
                LOG.warning(
                    PendingDeprecationWarning(
                        "`type: sharegpt_simple` will soon be deprecated. simply use `type: sharegpt` instead."
                    )
                )
                datasets[idx]["type"] = datasets[idx]["type"].replace(
                    "sharegpt_simple", "sharegpt"
                )
        return datasets

    @model_validator(mode="before")
    @classmethod
    def check_batch_size_fields(cls, data):
        fields = ("micro_batch_size", "gradient_accumulation_steps", "batch_size")
        non_empty_count = sum(1 for field in fields if data.get(field))

        if non_empty_count < 2:
            raise ValueError(f"At least two of {', '.join(fields)} must be set")
        return data

    @model_validator(mode="before")
    @classmethod
    def check_pretraining_w_max_steps(cls, data):
        if data.get("pretraining_dataset") and not data.get("max_steps"):
            raise ValueError(
                "max_steps must be set when using iterable pretraining_dataset, Trainer can't infer length and schedule optimizer/learning rate without it!"
            )
        return data

    @model_validator(mode="before")
    @classmethod
    def check_pretraining_w_group_by_length(cls, data):
        if data.get("pretraining_dataset") and data.get("group_by_length"):
            LOG.warning(
                "You probably want to disable group_by_length as it will force a streamed dataset to download completely."
            )
        return data

    @model_validator(mode="before")
    @classmethod
    def check_pretraining_split_batches_accelerate(cls, data):
        # alternatively set ACCELERATE_SPLIT_BATCHES=False
        if data.get("pretraining_dataset"):
            accelerator_config = data.get("accelerator_config", {})
            if not accelerator_config:
                data["accelerator_config"] = {
                    "split_batches": False,
                    "dispatch_batches": False,
                }
            else:
                if accelerator_config.get("split_batches") is None:
                    data["accelerator_config"]["split_batches"] = False
                if accelerator_config.get("dispatch_batches") is None:
                    data["accelerator_config"]["dispatch_batches"] = False
        return data

    @model_validator(mode="before")
    @classmethod
    def check_gptq_w_revision(cls, data):
        if data.get("gptq") and data.get("revision_of_model"):
            raise ValueError(
                "revision_of_model is not supported for GPTQ models. "
                + "Please download the model from HuggingFace Hub manually for correct branch, "
                + "point to its path, and remove revision_of_model from the config."
            )
        return data

    @model_validator(mode="before")
    @classmethod
    def check_sample_packing_w_xformers(cls, data):
        if data.get("sample_packing") and data.get("xformers_attention"):
            raise ValueError(
                "sample_packing not compatible with xformers_attention. Use flash_attention"
            )

        return data

    @model_validator(mode="before")
    @classmethod
    def check_sample_packing_wo_flash(cls, data):
        if (
            data.get("sample_packing")
            and not data.get("flash_attention")
            and not data.get("sdp_attention")
        ):
            LOG.warning(
                "sample_packing without flash_attention or sdp_attention does not handle cross-attention."
            )

        return data

    @model_validator(mode="before")
    @classmethod
    def check_sample_packing_w_rl(cls, data):
        if data.get("sample_packing") and data.get("rl"):
            raise ValueError("`sample_packing: true` does not work with RLHF training")
        return data

    @model_validator(mode="before")
    @classmethod
    def hint_sample_packing_padding(cls, data):
        if data.get("sample_packing") and not data.get("pad_to_sequence_len"):
            LOG.warning(
                "`pad_to_sequence_len: true` is recommended when using sample_packing"
            )
        return data

    @model_validator(mode="before")
    @classmethod
    def check_gas_bsz(cls, data):
        if data.get("gradient_accumulation_steps") and data.get("batch_size"):
            raise ValueError(
                "please set only one of gradient_accumulation_steps or batch_size"
            )
        return data

    @model_validator(mode="before")
    @classmethod
    def hint_eval_train_mbsz(cls, data):
        if (
            data.get("eval_batch_size")
            and data.get("micro_batch_size")
            and data.get("eval_batch_size") != data.get("micro_batch_size")
        ):
            LOG.warning(
                "eval_batch_size != micro_batch_size. This can lead to VRAM instability."
            )
        return data

    @model_validator(mode="before")
    @classmethod
    def check_push_ds_auth(cls, data):
        if (
            data.get("push_dataset_to_hub")
            and data.get("hf_use_auth_token") is not True
        ):
            raise ValueError(
                "Require cfg.hf_use_auth_token to be True for push_dataset_to_hub"
            )
        return data

    @model_validator(mode="after")
    def check_falcon_fsdp(self):
        if (self.base_model and "falcon" in self.base_model.lower()) and self.fsdp:
            raise ValueError("FSDP is not supported for falcon models")
        return self

    @model_validator(mode="after")
    def check_mpt_checkpointing(self):
        if (
            self.base_model and "mpt" in self.base_model.lower()
        ) and self.gradient_checkpointing:
            raise ValueError("gradient_checkpointing is not supported for MPT models")
        return self

    @model_validator(mode="after")
    def check_better_transformers(self):
        if self.flash_optimum is True:
            if self.adapter:
                LOG.warning(
                    "BetterTransformers probably doesn't work with PEFT adapters"
                )
            if self.fp16 or self.bf16:
                raise ValueError("AMP is not supported with BetterTransformer")
            if self.float16 is not True and self.bfloat16 is not True:
                LOG.warning(
                    "You should probably set bfloat16 or float16 to true to "
                    "load the model in float16 for BetterTransformers"
                )
        return self

    @model_validator(mode="after")
    def check_adamw_optimizer_params(self):
        if any([self.adam_beta1, self.adam_beta2, self.adam_epsilon]) and (
            not self.optimizer or "adamw" not in str(self.optimizer).lower()
        ):
            LOG.warning("adamw hyperparameters found, but no adamw optimizer set")
        return self

    @model_validator(mode="before")
    @classmethod
    def check_saves(cls, data):
        if (
            data.get("save_strategy")
            and data.get("save_steps")
            and data.get("save_strategy") != "steps"
        ):
            raise ValueError(
                "save_strategy and save_steps mismatch. Please set save_strategy to 'steps' or remove save_steps."
            )
        if data.get("saves_per_epoch") and data.get("save_steps"):
            raise ValueError(
                "save_steps and saves_per_epoch are mutually exclusive and cannot be used together."
            )
        return data

    @model_validator(mode="before")
    @classmethod
    def check_push_save(cls, data):
        if data.get("hub_model_id") and (
            data.get("save_strategy") not in ["steps", "epoch", None]
        ):
            LOG.warning(
                "hub_model_id is set without any models being saved. To save a model, set save_strategy."
            )
        return data

    @model_validator(mode="before")
    @classmethod
    def check_evals(cls, data):
        if (
            data.get("evaluation_strategy")
            and data.get("eval_steps")
            and data.get("evaluation_strategy") != "steps"
        ):
            raise ValueError(
                "evaluation_strategy and eval_steps mismatch. Please set evaluation_strategy to 'steps' or remove eval_steps."
            )

        if (
            data.get("val_set_size") == 0
            and (data.get("eval_steps") or data.get("evaluation_strategy"))
            and not data.get("test_datasets")
        ):
            raise ValueError(
                "eval_steps and evaluation_strategy are not supported with val_set_size == 0"
            )
        if data.get("evals_per_epoch") and data.get("eval_steps"):
            raise ValueError(
                "eval_steps and evals_per_epoch are mutually exclusive and cannot be used together."
            )
        if (
            data.get("evals_per_epoch")
            and data.get("evaluation_strategy")
            and data.get("evaluation_strategy") != "steps"
        ):
            raise ValueError(
                "evaluation_strategy must be empty or set to `steps` when used with evals_per_epoch."
            )

        return data

    @model_validator(mode="before")
    @classmethod
    def check_eval_packing(cls, data):
        if (
            data.get("sample_packing")
            and data.get("eval_table_size")
            and data.get("eval_sample_packing") is not False
        ):
            raise ValueError(
                "eval_table_size and eval_sample_packing are not supported together with sample_packing. Please set 'eval_sample_packing' to false."
            )
        if (
            data.get("sample_packing")
            and data.get("eval_sample_packing") is None
            and not data.get("eval_table_size")
        ):
            LOG.info(
                "explicitly setting `eval_sample_packing` to match `sample_packing`"
            )
            data["eval_sample_packing"] = True

        if (
            data.get("sample_packing")
            and data.get("eval_sample_packing") is False
            and data.get("remove_unused_columns") is None
        ):
            LOG.info(
                "setting `remove_unused_columns: false` for when sample_packing and eval_sample_packing don't match"
            )
            data["remove_unused_columns"] = False

        return data

    @model_validator(mode="before")
    @classmethod
    def check_warmup(cls, data):
        if data.get("warmup_steps") and data.get("warmup_ratio"):
            raise ValueError("warmup_steps and warmup_ratio are mutually exclusive")
        return data

    @model_validator(mode="before")
    @classmethod
    def check_neftune(cls, data):
        if data.get("noisy_embedding_alpha") and not data.get("neftune_noise_alpha"):
            data["neftune_noise_alpha"] = data["noisy_embedding_alpha"]
            del data["noisy_embedding_alpha"]
        elif data.get("noisy_embedding_alpha") and not data.get("neftune_noise_alpha"):
            raise ValueError(
                "noisy_embedding_alpha is deprecated, use neftune_noise_alpha; both are set, please remove the deprecated noisy_embedding_alpha setting"
            )
        return data

    @field_validator("neftune_noise_alpha")
    @classmethod
    def validate_neftune_noise_alpha(cls, neftune_noise_alpha):
        if neftune_noise_alpha is not None and neftune_noise_alpha <= 0.0:
            raise ValueError("neftune_noise_alpha must be > 0.0")
        return neftune_noise_alpha

    @model_validator(mode="after")
    def check(self):
        if self.dpo_beta and not self.rl_beta:
            self.rl_beta = self.dpo_beta
            del self.dpo_beta
        return self

    @model_validator(mode="before")
    @classmethod
    def check_frozen(cls, data):
        if (
            data.get("adapter")
            and data.get("peft_layers_to_transform")
            and data.get("unfrozen_parameters")
        ):
            raise ValueError(
                "`unfrozen_parameters` used with `peft_layers_to_transform` can have unexpected behavior."
            )

        return data

    @model_validator(mode="after")
    def check_fft_possible_bad_config(self):
        if (
            # pylint: disable=too-many-boolean-expressions
            not (self.bf16 or self.bfloat16)
            and (self.fp16 or self.float16)
            and not self.adapter
            and not self.flash_attention
            and self.sample_packing
        ):
            LOG.warning(
                "Full fine tune w/o FA2 w/ sample packing and fp16/float16 is likely to raise errors. Try LoRA."
            )
            # ValueError: Attempting to unscale FP16 gradients.
            # OR
            # RuntimeError: expected mat1 and mat2 to have the same dtype, but got: float != c10::Half
        return self

    @model_validator(mode="after")
    def check_fused_lora(self):
        if self.adapter in ["lora", "qlora"] and (
            self.flash_attn_fuse_qkv or self.flash_attn_fuse_mlp
        ):
            raise ValueError("Fused modules are not supported with LoRA/QLoRA")
        return self

    @model_validator(mode="after")
    def hint_lora_8bit(self):
        loftq = (
            self.peft and self.peft.loftq_config and self.peft.loftq_config.loftq_bits
        )
        if not self.load_in_8bit and self.adapter == "lora" and not loftq:
            LOG.warning("We recommend setting `load_in_8bit: true` for LORA finetuning")
        return self

    @model_validator(mode="after")
    def check_early_stopping(self):
        if self.early_stopping_patience:
            if not self.save_steps or not self.eval_steps:
                raise ValueError(
                    "`early_stopping_patience` requires save_steps and eval_steps to be set. eval_steps should evenly divide save_steps."
                )
            if self.save_steps % self.eval_steps != 0:
                raise ValueError(
                    "`early_stopping_patience` requires that eval_steps should evenly divide save_steps."
                )
        return self

    @model_validator(mode="after")
    def check_relora(self):
        if self.relora_steps:
            if self.adapter not in ("lora", "qlora"):
                raise ValueError("cfg.adapter must be lora or qlora to use ReLoRA")

            if self.fsdp:
                raise ValueError("fsdp not supported with ReLoRA")

            if self.deepspeed:
                raise ValueError("deepspeed not supported with ReLoRA")

            if self.lr_scheduler == "one_cycle":
                raise ValueError(
                    "ReLoRA is not compatible with the one_cycle scheduler"
                )

            if self.flash_attn_fuse_qkv or self.flash_attn_fuse_mlp:
                raise ValueError("Fused modules are not supported with ReLoRA")
        return self

    @model_validator(mode="before")
    @classmethod
    def check_mem_mismatch(cls, data):
        if (
            data.get("max_memory") is not None
            and data.get("gpu_memory_limit") is not None
        ):
            raise ValueError(
                "max_memory and gpu_memory_limit are mutually exclusive and cannot be used together."
            )
        return data

    @model_validator(mode="before")
    @classmethod
    def check_use_reentrant_mismatch(cls, data):
        if (
            data.get("unfrozen_parameters")
            and data.get("gradient_checkpointing_kwargs")
            and data.get("gradient_checkpointing_kwargs", {}).get("use_reentrant")
            is True
        ):
            # https://github.com/huggingface/transformers/issues/21381
            raise ValueError(
                "`use_reentrant` must be false when used with partially frozen model."
            )
        return data

    @model_validator(mode="before")
    @classmethod
    def check_val_w_test_datasets(cls, data):
        if data.get("test_datasets") and data.get("val_set_size"):
            raise ValueError(
                "non-zero val_set_size should not be used with test_datasets configuration"
            )
        return data

    @model_validator(mode="before")
    @classmethod
    def check_fsdp_offload_w_8bit_optimizer(cls, data):
        if (
            data.get("fsdp")
            and "8bit" in data.get("optimizer", "")
            and data.get("fsdp_config")
            and data["fsdp_config"].get("fsdp_offload_params")
        ):
            raise ValueError(
                f"FSDP Offload not compatible with {data.get('optimizer')}"
            )
        return data

    @model_validator(mode="before")
    @classmethod
    def check_causal_lm_evals(cls, data):
        if data.get("do_causal_lm_eval") and data.get("eval_sample_packing"):
            raise ValueError(
                "do_causal_lm_eval is enabled, eval_sample_packing must be set to False"
            )

        if data.get("eval_causal_lm_metrics"):
            if not isinstance(data.get("eval_causal_lm_metrics"), list):
                raise ValueError("eval_causal_lm_metrics must be a list")
            # only ["sacrebleu", "comet", "ter", "chrf"] supported
            if set(data.get("eval_causal_lm_metrics")) - SUPPORTED_METRICS:
                raise ValueError(
                    f"eval_causal_lm_metrics must be one of {SUPPORTED_METRICS}"
                )
        return data

    @model_validator(mode="before")
    @classmethod
    def check_dataset_or_pretraining_dataset(cls, data):
        if data.get("datasets") is None and data.get("pretraining_dataset") is None:
            raise ValueError("either datasets or pretraining_dataset is required")
        return data

    @model_validator(mode="before")
    @classmethod
    def check_xentropy_patch_conflicts(cls, data):
        if data.get("flash_attn_cross_entropy") and data.get(
            "unsloth_cross_entropy_loss"
        ):
            raise ValueError(
                "flash_attn_cross_entropy and unsloth_cross_entropy_loss cannot be both enabled"
            )
        return data

    @model_validator(mode="before")
    @classmethod
    def check_qlora_unsloth(cls, data):
        if (
            data.get("unsloth_lora_mlp")
            or data.get("unsloth_lora_qkv")
            or data.get("unsloth_lora_o")
        ):
            if data.get("adapter") == "lora" or data.get("load_in_8bit"):
                raise ValueError(
                    "unsloth_lora_mlp, unsloth_lora_qkv, and unsloth_lora_o are not compatible with 8-bit LoRA"
                )
        return data

    @model_validator(mode="before")
    @classmethod
    def check_unsloth_xformers_version(cls, data):
        if (
            data.get("unsloth_lora_mlp")
            or data.get("unsloth_lora_qkv")
            or data.get("unsloth_lora_o")
        ):
            xformers_version = version("xformers")
            if xformers_version == "0.0.27":
                raise ValueError(
                    "xformers version 0.0.27 is not supported with unsloth. Please downgrade to 0.0.26.post1"
                )
        return data

    @model_validator(mode="before")
    @classmethod
    def check_torch_compile_deepspeed(cls, data):
        if data.get("deepspeed") and data.get("torch_compile"):
            raise ValueError(
                "torch_compile should be set within your deepspeed config file"
            )
        return data


class AxolotlConfigWCapabilities(AxolotlInputConfig):
    """wrapper to valdiate gpu capabilities with the configured options"""

    capabilities: GPUCapabilities

    @model_validator(mode="after")
    def check_bf16(self):
        if self.capabilities.bf16:
            if not self.bf16 and not self.bfloat16:
                LOG.info(
                    "bf16 support detected, but not enabled for this configuration."
                )
        else:
            if (
                not self.merge_lora
                and not self.is_preprocess
                and (self.bf16 is True or self.bfloat16 is True)
            ):
                raise ValueError(
                    "bf16 requested, but AMP is not supported on this GPU. Requires Ampere series or above."
                )
        return self

    @model_validator(mode="before")
    @classmethod
    def check_sample_packing_w_sdpa_bf16(cls, data):
        is_sm_90: bool = (
            data["capabilities"]
            and data["capabilities"].get("compute_capability") == "sm_90"
        )
        if (
            data.get("sample_packing")
            and data.get("sdp_attention")
            and (data.get("bfloat16") or data.get("bf16"))
            and not is_sm_90
        ):
            # https://github.com/pytorch/pytorch/blob/1b03423526536b5f3d35bdfa95ccc6197556cf9b/test/test_transformers.py#L2440-L2450
            LOG.warning(
                "sample_packing & torch sdpa with bf16 is unsupported may results in 0.0 loss. "
                "This may work on H100s."
            )

        return data

    @model_validator(mode="before")
    @classmethod
    def check_fsdp_deepspeed(cls, data):
        if data.get("deepspeed") and data.get("fsdp"):
            raise ValueError("deepspeed and fsdp cannot be used together.")
        return data

    @model_validator(mode="before")
    @classmethod
    def check_multigpu_unsloth(cls, data):
        if (
            data.get("unsloth_lora_mlp")
            or data.get("unsloth_lora_qkv")
            or data.get("unsloth_lora_o")
        ):
            capabilities = data.get("capabilities")
            if capabilities and capabilities.get("n_gpu", 0) > 1:
                raise ValueError(
                    "unsloth_lora_mlp, unsloth_lora_qkv, and unsloth_lora_o are not compatible with multi-GPU training."
                )
        return data<|MERGE_RESOLUTION|>--- conflicted
+++ resolved
@@ -7,13 +7,9 @@
 import logging
 import os
 from enum import Enum
-<<<<<<< HEAD
 from typing import Annotated, Any, Dict, List, Literal, Optional, Tuple, Union
-=======
+
 from importlib.metadata import version
-from typing import Any, Dict, List, Literal, Optional, Tuple, Union
->>>>>>> 87455e7f
-
 from pydantic import (
     BaseModel,
     Field,
