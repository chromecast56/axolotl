--- conflicted
+++ resolved
@@ -73,11 +73,7 @@
         strategy = ChatTemplateStrategy(
             ChatTemplatePrompter(
                 llama3_tokenizer,
-<<<<<<< HEAD
-                chat_template=get_chat_template("llama3"),
-=======
-                chat_template=chat_templates("llama3"),
->>>>>>> 6d3caadf
+                chat_templates("llama3"),
                 message_field_role="role",
                 message_field_content="content",
                 roles={
@@ -117,11 +113,7 @@
         strategy = ChatTemplateStrategy(
             ChatTemplatePrompter(
                 phi35_tokenizer,
-<<<<<<< HEAD
                 chat_template=get_chat_template("phi_35"),
-=======
-                chat_template=chat_templates("phi_35"),
->>>>>>> 6d3caadf
                 message_field_role="role",
                 message_field_content="content",
                 roles={
@@ -179,11 +171,7 @@
         strategy = ChatTemplateStrategy(
             ChatTemplatePrompter(
                 llama3_tokenizer,
-<<<<<<< HEAD
                 chat_template=get_chat_template("llama3"),
-=======
-                chat_template=chat_templates("llama3"),
->>>>>>> 6d3caadf
                 message_field_role="role",
                 message_field_content="content",
                 message_field_training="training",
@@ -241,13 +229,7 @@
         LOG.info("Testing ShareGPT style datasets with llama-3 assistant prompts")
         # pylint: disable=duplicate-code
         strategy = ChatTemplateStrategy(
-<<<<<<< HEAD
             ChatTemplatePrompter(llama3_tokenizer, chat_template=get_chat_template("llama3")),
-=======
-            ChatTemplatePrompter(
-                llama3_tokenizer, chat_template=chat_templates("llama3")
-            ),
->>>>>>> 6d3caadf
             tokenizer=llama3_tokenizer,
             train_on_inputs=False,
             train_on_eos="none",
@@ -298,13 +280,7 @@
         LOG.info("Testing ShareGPT style datasets with llama-3 human prompts")
         # pylint: disable=duplicate-code
         strategy = ChatTemplateStrategy(
-<<<<<<< HEAD
             ChatTemplatePrompter(llama3_tokenizer, chat_template=get_chat_template("llama3")),
-=======
-            ChatTemplatePrompter(
-                llama3_tokenizer, chat_template=chat_templates("llama3")
-            ),
->>>>>>> 6d3caadf
             tokenizer=llama3_tokenizer,
             train_on_inputs=False,
             train_on_eos="none",
@@ -355,13 +331,7 @@
         LOG.info("Testing ShareGPT style datasets with llama-3 system/human prompts")
         # pylint: disable=duplicate-code
         strategy = ChatTemplateStrategy(
-<<<<<<< HEAD
             ChatTemplatePrompter(llama3_tokenizer, chat_template=get_chat_template("llama3")),
-=======
-            ChatTemplatePrompter(
-                llama3_tokenizer, chat_template=chat_templates("llama3")
-            ),
->>>>>>> 6d3caadf
             tokenizer=llama3_tokenizer,
             train_on_inputs=False,
             train_on_eos="none",
